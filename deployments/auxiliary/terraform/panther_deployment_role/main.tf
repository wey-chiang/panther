--- conflicted
+++ resolved
@@ -52,206 +52,6 @@
 resource "aws_iam_policy" "deployment" {
   name = "PantherDeployment"
 
-<<<<<<< HEAD
-  policy = jsonencode({
-    Version : "2012-10-17",
-    Statement : [
-      {
-        Effect : "Allow",
-        Action : [
-          "acm:*",
-          "apigateway:*",
-          "application-autoscaling:DeleteScalingPolicy",
-          "application-autoscaling:DeregisterScalableTarget",
-          "application-autoscaling:DescribeScalingPolicies",
-          "application-autoscaling:DescribeScalableTargets",
-          "application-autoscaling:PutScalingPolicy",
-          "application-autoscaling:RegisterScalableTarget",
-          "appsync:*",
-          "athena:*",
-          "cloudformation:Describe*",
-          "cloudformation:List*",
-          "cloudtrail:DescribeTrails",
-          "cloudtrail:CreateTrail",
-          "cloudwatch:*",
-          "cognito-idp:*",
-          "dynamodb:List*",
-          "ec2:AllocateAddress",
-          "ec2:AssociateRouteTable",
-          "ec2:AssociateSubnetCidrBlock",
-          "ec2:AssociateVpcCidrBlock",
-          "ec2:AuthorizeSecurityGroupEgress",
-          "ec2:AuthorizeSecurityGroupIngress",
-          "ec2:AttachInternetGateway",
-          "ec2:CreateFlowLogs",
-          "ec2:CreateInternetGateway",
-          "ec2:CreateNatGateway",
-          "ec2:CreateRoute",
-          "ec2:CreateRouteTable",
-          "ec2:CreateSecurityGroup",
-          "ec2:CreateSubnet",
-          "ec2:CreateTags",
-          "ec2:CreateVpc",
-          "ec2:DeleteFlowLogs",
-          "ec2:DeleteInternetGateway",
-          "ec2:DeleteNatGateway",
-          "ec2:DeleteRoute",
-          "ec2:DeleteRouteTable",
-          "ec2:DeleteSecurityGroup",
-          "ec2:DeleteSubnet",
-          "ec2:DeleteTags",
-          "ec2:DeleteVpc",
-          "ec2:Describe*",
-          "ec2:DetachInternetGateway",
-          "ec2:DisassociateAddress",
-          "ec2:DisassociateRouteTable",
-          "ec2:DisassociateSubnetCidrBlock",
-          "ec2:ModifySubnetAttribute",
-          "ec2:ModifyVpcAttribute",
-          "ec2:ReplaceRoute",
-          "ec2:ReplaceRouteTableAssociation",
-          "ec2:RevokeSecurityGroupEgress",
-          "ec2:RevokeSecurityGroupIngress",
-          "ec2:UpdateSecurityGroupRuleDescriptionsEgress",
-          "ec2:UpdateSecurityGroupRuleDescriptionsIngress",
-          "elasticfilesystem:CreateAccessPoint",
-          "elasticfilesystem:CreateFileSystem",
-          "elasticfilesystem:DescribeAccessPoints",
-          "elasticfilesystem:DescribeFileSystems",
-          "elasticfilesystem:DescribeFileSystemPolicy",
-          "elasticfilesystem:DescribeLifecycleConfiguration",
-          "elasticfilesystem:DescribeMountTargets",
-          "elasticfilesystem:PutLifecycleConfiguration",
-          "elasticfilesystem:PutFileSystemPolicy",
-          "elasticfilesystem:ListTagsForResource",
-          "elasticfilesystem:TagResource",
-          "elasticfilesystem:UntagResource",
-          "elasticloadbalancing:*",
-          "ecr:GetAuthorizationToken",
-          "ecs:*",
-          "events:*",
-          "firehose:DescribeDeliveryStream",
-          "firehose:CreateDeliveryStream",
-          "firehose:DeleteDeliveryStream",
-          "firehose:ListDeliveryStreams",
-          "glue:*",
-          "guardduty:CreatePublishingDestination",
-          "guardduty:ListDetectors",
-          "kms:CreateKey",
-          "kms:List*",
-          "lambda:*EventSourceMapping",
-          "lambda:List*",
-          "logs:*",
-          "s3:ListAllMyBuckets",
-          "sns:List*",
-          "sqs:List*",
-          "states:CreateStateMachine",
-          "states:TagResource",
-          "states:UntagResource",
-        ],
-        Resource : "*"
-      },
-      {
-        Effect : "Allow",
-        Action : [
-          "cloudtrail:AddTags",
-          "cloudtrail:DeleteTrail",
-          "cloudtrail:PutEventSelectors",
-          "cloudtrail:StartLogging",
-          "cloudtrail:StopLogging",
-          "cloudtrail:UpdateTrail",
-        ],
-        Resource : "arn:${var.aws_partition}:cloudtrail:*:${var.aws_account_id}:trail/panther-cloudtrail-*"
-      },
-      {
-        Effect : "Allow",
-        Action : "cloudformation:*",
-        Resource : [
-          "arn:${var.aws_partition}:cloudformation:*:${var.aws_account_id}:stack/panther*",
-          "arn:${var.aws_partition}:cloudformation:*:${var.aws_account_id}:stackset/panther*",
-          "arn:${var.aws_partition}:cloudformation:*:aws:transform/Serverless-2016-10-31",
-        ]
-      },
-      {
-        Effect : "Allow",
-        Action : "dynamodb:*",
-        Resource : "arn:${var.aws_partition}:dynamodb:*:${var.aws_account_id}:table/panther-*"
-      },
-      {
-        Effect : "Allow",
-        Action : "ecr:*",
-        Resource : "arn:${var.aws_partition}:ecr:*:${var.aws_account_id}:repository/panther-*"
-      },
-      {
-        Effect : "Allow",
-        Action : "execute-api:Invoke",
-        Resource : "arn:${var.aws_partition}:execute-api:*:${var.aws_account_id}:*"
-      },
-      {
-        Effect : "Allow",
-        Action : "firehose:*",
-        Resource : "arn:${var.aws_partition}:firehose:*:${var.aws_account_id}:deliverystream/panther-*"
-      },
-      {
-        Effect : "Allow",
-        Action : "iam:*",
-        Resource : [
-          "arn:${var.aws_partition}:iam::${var.aws_account_id}:role/AWSServiceRole*",
-          "arn:${var.aws_partition}:iam::${var.aws_account_id}:role/aws-service-role/*",
-          "arn:${var.aws_partition}:iam::${var.aws_account_id}:role/panther-*",
-          "arn:${var.aws_partition}:iam::${var.aws_account_id}:role/Panther-*",
-          "arn:${var.aws_partition}:iam::${var.aws_account_id}:server-certificate/panther/*"
-        ]
-      },
-      {
-        Effect : "Allow",
-        Action : "firehose:*",
-        Resource : "arn:${var.aws_partition}:firehose:*:${var.aws_account_id}:deliverystream/panther-*",
-      },
-      {
-        Effect : "Allow",
-        Action : "kms:*",
-        Resource : [
-          "arn:${var.aws_partition}:kms:*:${var.aws_account_id}:alias/panther-*",
-          "arn:${var.aws_partition}:kms:*:${var.aws_account_id}:key/*"
-        ]
-      },
-      {
-        Effect : "Allow",
-        Action : "lambda:*",
-        Resource : [
-          "arn:${var.aws_partition}:lambda:*:${var.aws_account_id}:event-source-mapping:*",
-          "arn:${var.aws_partition}:lambda:*:${var.aws_account_id}:function:panther-*",
-          "arn:${var.aws_partition}:lambda:*:${var.aws_account_id}:layer:panther-*",
-        ]
-      },
-      {
-        Effect : "Allow",
-        Action : "s3:*",
-        Resource : "arn:${var.aws_partition}:s3:::panther-*"
-      },
-      {
-        Effect : "Allow",
-        Action : "sns:*",
-        Resource : "arn:${var.aws_partition}:sns:*:${var.aws_account_id}:panther-*",
-      },
-      {
-        Effect : "Allow",
-        Action : "sqs:*",
-        Resource : "arn:${var.aws_partition}:sqs:*:${var.aws_account_id}:panther-*",
-      },
-      {
-        Effect : "Allow",
-        Action : "states:*",
-        Resource : [
-          "arn:${var.aws_partition}:states:*:${var.aws_account_id}:activity:panther-*",
-          "arn:${var.aws_partition}:states:*:${var.aws_account_id}:execution:panther-*:*",
-          "arn:${var.aws_partition}:states:*:${var.aws_account_id}:stateMachine:panther-*",
-        ]
-      }
-    ]
-  })
-=======
   # DO NOT EDIT - policy is automatically copied from CloudFormation by 'mage fmt'
   policy = <<EOT
 {
@@ -452,7 +252,6 @@
   "Version": "2012-10-17"
 }
 EOT
->>>>>>> c089892e
 }
 
 resource "aws_iam_role_policy_attachment" "deployment" {
