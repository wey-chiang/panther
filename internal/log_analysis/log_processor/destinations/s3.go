package destinations

/**
 * Panther is a Cloud-Native SIEM for the Modern Security Team.
 * Copyright (C) 2020 Panther Labs Inc
 *
 * This program is free software: you can redistribute it and/or modify
 * it under the terms of the GNU Affero General Public License as
 * published by the Free Software Foundation, either version 3 of the
 * License, or (at your option) any later version.
 *
 * This program is distributed in the hope that it will be useful,
 * but WITHOUT ANY WARRANTY; without even the implied warranty of
 * MERCHANTABILITY or FITNESS FOR A PARTICULAR PURPOSE.  See the
 * GNU Affero General Public License for more details.
 *
 * You should have received a copy of the GNU Affero General Public License
 * along with this program.  If not, see <https://www.gnu.org/licenses/>.
 */

import (
	"bytes"
	"compress/gzip"
	"fmt"
	"path"
	"runtime"
	"sync"
	"time"

	"github.com/aws/aws-sdk-go/aws"
	"github.com/aws/aws-sdk-go/service/s3/s3manager"
	"github.com/aws/aws-sdk-go/service/s3/s3manager/s3manageriface"
	"github.com/aws/aws-sdk-go/service/sns"
	"github.com/aws/aws-sdk-go/service/sns/snsiface"
	"github.com/google/uuid"
	jsoniter "github.com/json-iterator/go"
	"github.com/pkg/errors"
	"go.uber.org/zap"

	"github.com/panther-labs/panther/api/lambda/core/log_analysis/log_processor/models"
	"github.com/panther-labs/panther/internal/log_analysis/awsglue"
	"github.com/panther-labs/panther/internal/log_analysis/datacatalog_updater/process"
	"github.com/panther-labs/panther/internal/log_analysis/log_processor/common"
	"github.com/panther-labs/panther/internal/log_analysis/log_processor/parsers"
)

const (
	// The timestamp layout used in the S3 object key filename part with second precision: yyyyMMddTHHmmssZ
	S3ObjectTimestampLayout = "20060102T150405Z"

	logDataTypeAttributeName = "type"
	logTypeAttributeName     = "id"

	messageAttributeDataType = "String"

	//  maximum time to hold an s3 buffer in memory (controls latency of rules engine which processes this output)
	maxDuration = 2 * time.Minute

	// maximum number of buffers in memory (if exceeded buffers are flushed)
	maxBuffers = 256

	bytesPerMB                  = 1024 * 1024
	defaultMaxS3BufferSizeBytes = 50 * bytesPerMB
)

var (
	maxS3BufferSizeBytes = defaultMaxS3BufferSizeBytes // the largest we let any single buffer get (var so we can set in tests)

	newLineDelimiter = []byte("\n")

	memUsedAtStartupMB int // set in init(), used to size memory buffers for S3 write
)

func init() {
	var memStats runtime.MemStats
	runtime.ReadMemStats(&memStats)
	memUsedAtStartupMB = (int)(memStats.Sys/(bytesPerMB)) + 1
}

func CreateS3Destination(jsonAPI jsoniter.API) Destination {
	if jsonAPI == nil {
		jsonAPI = jsoniter.ConfigDefault
	}
	return &S3Destination{
		s3Uploader:          common.S3Uploader,
		snsClient:           common.SnsClient,
		s3Bucket:            common.Config.ProcessedDataBucket,
		snsTopicArn:         common.Config.SnsTopicARN,
		maxBufferedMemBytes: maxS3BufferMemUsageBytes(common.Config.AwsLambdaFunctionMemorySize),
		maxDuration:         maxDuration,
<<<<<<< HEAD
		maxBuffers:          maxBuffers,
		registry:            registry,
=======
>>>>>>> 42277957
		jsonAPI:             jsonAPI,
	}
}

// the largest we let total size of compressed output buffers get before calling sendData() to write to S3 in bytes
// NOTE: this presumes processing 1 file at a time
func maxS3BufferMemUsageBytes(lambdaSizeMB int) uint64 {
	const (
		/*
					NOTE:
					  "More specifically CloudTrail will collect logs for 5 mins or until the max file size of 45MB has been reached.
					  An important thing worth noting is that these logs get compressed before being sent to S3, once the file size
					  limit is met or the time limit has been exceeded"
				    Because CT files are "document" JSON and all on 1 line we currently need to read ALL the uncompressed data into memory.
			        FIXME: we should switch to streaming JSON reader
					Below we set the lower bound on memory to be 45MB * 4 (because we convert all the records and parse) plus some for overhead
		*/
		largestAllInMemFileMB     = 45
		processingExpansionFactor = 4
		memoryFootprint           = largestAllInMemFileMB * processingExpansionFactor
		minimumScratchMemMB       = 5 // how much overhead is needed to process
	)
	maxBufferUsageMB := lambdaSizeMB - memUsedAtStartupMB - memoryFootprint - minimumScratchMemMB
	if maxBufferUsageMB < 5 {
		panic(fmt.Sprintf("available memory too small for log processing, increase lambda size from %dMB", lambdaSizeMB))
	}

	return (uint64)(maxBufferUsageMB) * bytesPerMB // to bytes
}

// S3Destination sends normalized events to S3
type S3Destination struct {
	s3Uploader s3manageriface.UploaderAPI
	snsClient  snsiface.SNSAPI
	// s3Bucket is the s3Bucket where the data will be stored
	s3Bucket string
	// snsTopic is the SNS Topic ARN where we will send the notification
	// when we store new data in S3
	snsTopicArn string
	// thresholds for ejection
	maxBufferedMemBytes uint64 // max will hold in buffers before ejection
	maxDuration         time.Duration
<<<<<<< HEAD
	maxBuffers          int
	registry            *logtypes.Registry
=======
>>>>>>> 42277957
	jsonAPI             jsoniter.API
}

// SendEvents stores events in S3.
// It continuously reads events from parsedEventChannel, groups them in batches per log type
// and stores them in the appropriate S3 path. If the method encounters an error
// it writes an error to the errorChannel and continues until channel is closed (skipping events).
// The sendData() method is called as go routine to allow processing to continue and hide network latency.
func (destination *S3Destination) SendEvents(parsedEventChannel chan *parsers.Result, errChan chan error) {
	// used to flush expired buffers
	flushExpired := time.NewTicker(destination.maxDuration)
	defer flushExpired.Stop()

	// use a single go routine for safety/back pressure when writing to s3 concurrently with buffer accumulation
	var sendWaitGroup sync.WaitGroup
	// FIXME: We risk a panic causing a memory leak by never exiting the write goroutine (see below).
	sendChan := make(chan *s3EventBuffer) // unbuffered for back pressure (we want only 1 sendData() in flight)

	sendWaitGroup.Add(1)
	go func() {
		// Make sure a panic does not prevent SendEvents from exiting
		defer sendWaitGroup.Done()
		for buffer := range sendChan {
			destination.sendData(buffer, errChan)
		}
	}()

	// accumulate results gzip'd in a buffer
	failed := false // set to true on error and loop will drain channel
	bufferSet := newS3EventBufferSet(destination, maxS3BufferSizeBytes)
	eventsProcessed := 0
	zap.L().Debug("starting to read events from channel")
	for event := range parsedEventChannel {
		if failed { // drain channel
			continue
		}

		// Check if any buffer has data for longer than maxDuration
		select {
		case <-flushExpired.C:
			now := time.Now()                                  // NOTE: not the same as the tick time which can be older
			_ = bufferSet.apply(func(b *s3EventBuffer) error { // does not return an error
				if now.Sub(b.createTime) >= destination.maxDuration {
					bufferSet.removeBuffer(b) // bufferSet is not thread safe, do this here
					sendChan <- b
				}
				return nil
			})
		default: // makes select non-blocking
		}
		sendBuffers, err := bufferSet.writeEvent(event)
		if err != nil {
			failed = true
			zap.L().Debug(`aborting log processing: failed to write event`, zap.Error(err), zap.String(`logType`, event.PantherLogType))
			errChan <- errors.Wrapf(err, "failed to write event %s", event.PantherLogType)
			continue
		}
		// buffers needs flushing
		for _, buf := range sendBuffers {
			sendChan <- buf
		}

		eventsProcessed++
	}

	if failed {
		zap.L().Debug("failed, returning after draining parsedEventsChannel")
	}

	zap.L().Debug("output channel closed, sending last events")
	// If the channel has been closed send the buffered messages before terminating
	_ = bufferSet.apply(func(buffer *s3EventBuffer) error {
		bufferSet.removeBuffer(buffer) // bufferSet is not thread safe, do this here
		sendChan <- buffer
		return nil
	})

	// FIXME: closing the channel here is appropriate but we risk a panic leaving the write goroutine open forever.
	// causing a memory leak. To fix this we need to have the reading of results in a goroutine and keep the writing here.
	// We need to wrap the read loop in a separate function and synchronize with defer close(sendChan).
	// Write failures should also abort the whole log processing so this is more complex than it looks.
	close(sendChan)
	sendWaitGroup.Wait() // wait until all writes to s3 are done

	zap.L().Debug("finished sending s3 files", zap.Int("events", eventsProcessed))
}

// sendData puts data in S3 and sends notification to SNS
func (destination *S3Destination) sendData(buffer *s3EventBuffer, errChan chan error) {
	if buffer.events == 0 { // skip empty buffers
		return
	}

	var (
		err           error
		contentLength int64
		key           string
	)

	operation := common.OpLogManager.Start("sendData", common.OpLogS3ServiceDim)
	defer func() {
		operation.Stop()
		operation.Log(err,
			// s3 dim info
			zap.Int64("contentLength", contentLength),
			zap.String("bucket", destination.s3Bucket),
			zap.String("key", key))
	}()

	key = getS3ObjectKey(buffer.logType, buffer.hour)
	if err != nil {
		errChan <- err
		return
	}

	payload, err := buffer.read()
	if err != nil {
		errChan <- err
		return
	}

	contentLength = int64(len(payload)) // for logging above

	if _, err := destination.s3Uploader.Upload(&s3manager.UploadInput{
		Bucket: &destination.s3Bucket,
		Key:    &key,
		Body:   bytes.NewReader(payload),
	}); err != nil {
		errChan <- errors.Wrap(err, "S3Upload")
		return
	}

	err = destination.sendSNSNotification(key, buffer) // if send fails we fail whole operation
	if err != nil {
		errChan <- err
	}
}

func (destination *S3Destination) sendSNSNotification(key string, buffer *s3EventBuffer) error {
	var err error
	operation := common.OpLogManager.Start("sendSNSNotification", common.OpLogSNSServiceDim)
	defer func() {
		operation.Stop()
		operation.Log(err,
			zap.String("topicArn", destination.snsTopicArn))
	}()

	s3Notification := process.NewS3ObjectPutNotification(destination.s3Bucket, key, buffer.bytes)

	marshalledNotification, err := jsoniter.MarshalToString(s3Notification)
	if err != nil {
		err = errors.Wrap(err, "failed to marshal notification")
		return err
	}

	input := &sns.PublishInput{
		TopicArn: aws.String(destination.snsTopicArn),
		Message:  aws.String(marshalledNotification),
		MessageAttributes: map[string]*sns.MessageAttributeValue{
			logDataTypeAttributeName: {
				StringValue: aws.String(models.LogData.String()),
				DataType:    aws.String(messageAttributeDataType),
			},
			logTypeAttributeName: {
				StringValue: aws.String(buffer.logType),
				DataType:    aws.String(messageAttributeDataType),
			},
		},
	}
	if _, err = destination.snsClient.Publish(input); err != nil {
		err = errors.Wrap(err, "failed to send notification to topic")
		return err
	}

	return err
}

// getS3ObjectKey builds the S3 object key for storing a partition file of processed logs.
func getS3ObjectKey(logType string, timestamp time.Time) string {
	dbPrefix := awsglue.GetDataPrefix(awsglue.LogProcessingDatabaseName)
	tblName := awsglue.GetTableName(logType)
	partitionPrefix := awsglue.GlueTableHourly.PartitionPathS3(timestamp)
	filename := fmt.Sprintf("%s-%s.json.gz",
		timestamp.Format(S3ObjectTimestampLayout),
		uuid.New(),
	)
	return path.Join(dbPrefix, tblName, partitionPrefix, filename)
}

// s3BufferSet is a group of buffers associated with hour time bins, pointing to maps logtype->s3EventBuffer
type s3EventBufferSet struct {
	totalBufferedMemBytes uint64 // managed by addEvent() and removeBuffer()
	set                   map[time.Time]map[string]*s3EventBuffer
	stream                *jsoniter.Stream
	maxBuffers            int
	maxBufferSize         int
	maxTotalSize          uint64
}

func newS3EventBufferSet(destination *S3Destination, maxTotalSize int) *s3EventBufferSet {
	const initialBufferSize = 8192
	// Stream will be a buffered stream
	stream := jsoniter.NewStream(destination.jsonAPI, nil, initialBufferSize)
	return &s3EventBufferSet{
		stream:        stream,
		set:           make(map[time.Time]map[string]*s3EventBuffer),
		maxBuffers:    destination.maxBuffers,
		maxBufferSize: maxTotalSize,
		maxTotalSize:  destination.maxBufferedMemBytes,
	}
}

// writeEvent adds event to the bufferSet, if it returns a non nil buffer slice then these  buffers need to be written to s3
func (bs *s3EventBufferSet) writeEvent(event *parsers.Result) (sendBuffers []*s3EventBuffer, err error) {
	// HERE BE DRAGONS
	// We need to first serialize the event to JSON for events that only set the event time via `event_time:"true"` tag.
	// This includes custom logs and other simple struct-based events.
	stream := bs.stream
	stream.Reset(nil)
	stream.WriteVal(event)
	// By now if the event has event time defined then event.PantherEventTime will be a non-zero value
	err, stream.Error = stream.Error, nil
	if err != nil {
		return nil, errors.Wrap(err, "failed to serialize event to JSON")
	}
	// Just in case something was amiss elsewhere `getBuffer` checks again and uses PantherParseTime and Time.Now() as fallbacks.
	buf := bs.getBuffer(event)
	if buf == nil {
		return nil, errors.New(`could not resolve a buffer for the event`)
	}
	n, err := buf.addEvent(stream.Buffer())
	bs.totalBufferedMemBytes += uint64(n)
	if err != nil {
		return nil, err
	}
	// Check if bufferSet has too many entries
	if len(bs.set) > bs.maxBuffers {
		// The hope is most of the flushed buffers were done updating (as events often come roughly in time order)
		bufferReduction := bs.maxBuffers / 2
		removeBuffers := func(buffer *s3EventBuffer) error {
			if len(sendBuffers) >= bufferReduction {
				return errors.New("stop") // this just makes apply() stop
			}
			bs.removeBuffer(buffer) // bufferSet is not thread safe, do this here
			sendBuffers = append(sendBuffers, buffer)
			return nil
		}
		_ = bs.apply(removeBuffers) // ignore error, error is just used to stop apply()
	}
	// Check if buffer is bigger than threshold for a single buffer
	if buf.bytes >= bs.maxBufferSize {
		bs.removeBuffer(buf) // bufferSet is not thread safe, do this here
		sendBuffers = append(sendBuffers, buf)
	}
	// Check if bufferSet is bigger than threshold for total memory usage
	if bs.totalBufferedMemBytes >= bs.maxTotalSize {
		if largestBuffer := bs.largestBuffer(); largestBuffer != nil {
			bs.removeBuffer(largestBuffer) // bufferSet is not thread safe, do this here
			sendBuffers = append(sendBuffers, largestBuffer)
		}
	}

	return sendBuffers, nil
}

func (bs *s3EventBufferSet) getBuffer(event *parsers.Result) *s3EventBuffer {
	// Make sure we have a valid time to set the event partition
	// If the event had no event time we use PantherParseTime and time.Now as fallbacks
	eventTime := event.PantherEventTime
	if eventTime.IsZero() {
		eventTime = event.PantherParseTime
		if eventTime.IsZero() {
			return nil
		}
	}
	// bin by hour (this is our partition size)
	// We convert to UTC here so truncation does not affect the partition in the weird half-hour timezones if for
	// some reason (bug) a non-UTC timestamp got through.
	hour := eventTime.UTC().Truncate(time.Hour)

	logTypeToBuffer, ok := bs.set[hour]
	if !ok {
		logTypeToBuffer = make(map[string]*s3EventBuffer)
		bs.set[hour] = logTypeToBuffer
	}

	logType := event.PantherLogType
	buffer, ok := logTypeToBuffer[logType]
	if !ok {
		buffer = newS3EventBuffer(logType, hour)
		logTypeToBuffer[logType] = buffer
	}

	return buffer
}

func (bs *s3EventBufferSet) removeBuffer(buffer *s3EventBuffer) {
	logTypeToBuffer, ok := bs.set[buffer.hour]
	if !ok {
		return
	}
	bs.totalBufferedMemBytes -= (uint64)(buffer.bytes)
	delete(logTypeToBuffer, buffer.logType)
	if len(logTypeToBuffer) == 0 {
		delete(bs.set, buffer.hour)
	}
}

func (bs *s3EventBufferSet) largestBuffer() (largestBuffer *s3EventBuffer) {
	var maxBufferSize int
	_ = bs.apply(func(buffer *s3EventBuffer) error { // we do not return any errors
		if buffer.bytes > maxBufferSize {
			maxBufferSize = buffer.bytes
			largestBuffer = buffer
		}
		return nil
	})
	return largestBuffer
}

func (bs *s3EventBufferSet) apply(f func(buffer *s3EventBuffer) error) error {
	for _, logTypeToBuffer := range bs.set {
		for _, buffer := range logTypeToBuffer {
			err := f(buffer)
			if err != nil {
				return err
			}
		}
	}
	return nil
}

// s3EventBuffer is a group of events of the same type
// that will be stored in the same S3 object
type s3EventBuffer struct {
	logType    string
	buffer     *bytes.Buffer
	writer     *gzip.Writer
	bytes      int
	events     int
	hour       time.Time // the event time bin
	createTime time.Time // used to expire buffer
}

func newS3EventBuffer(logType string, hour time.Time) *s3EventBuffer {
	buffer := &bytes.Buffer{}
	writer := gzip.NewWriter(buffer)
	return &s3EventBuffer{
		logType:    logType,
		buffer:     buffer,
		writer:     writer,
		hour:       hour,
		createTime: time.Now(), // used with time.Tick() to check expiration ... no need for UTC()
	}
}

// addEvent adds new data to the s3EventBuffer, return bytes added and error
func (b *s3EventBuffer) addEvent(data []byte) (int, error) {
	// FIXME: To have proper JSONL data in the buffers we need to write "\n" *before* writing the JSON if startBufferSize is zero
	startBufferSize := b.buffer.Len()
	if _, err := b.writer.Write(data); err != nil {
		return 0, err
	}
	if _, err := b.writer.Write(newLineDelimiter); err != nil {
		return 0, errors.Wrap(err, "failed to add data to buffer %s")
	}

	b.bytes = b.buffer.Len() // size of compressed data minus gzip buffer (that's ok we just use this for memory pressure)
	b.events++
	return b.bytes - startBufferSize, nil
}

func (b *s3EventBuffer) read() ([]byte, error) {
	// get last buffered data into buffer
	if err := b.writer.Close(); err != nil {
		return nil, errors.Wrap(err, "close failed in buffer read()")
	}

	data := b.buffer.Bytes()
	b.bytes = len(data) // true final size after flushing gzip buffer

	// clear to make GC more effective
	b.buffer.Reset()
	b.buffer = nil
	b.writer = nil

	return data, nil
}<|MERGE_RESOLUTION|>--- conflicted
+++ resolved
@@ -88,11 +88,7 @@
 		snsTopicArn:         common.Config.SnsTopicARN,
 		maxBufferedMemBytes: maxS3BufferMemUsageBytes(common.Config.AwsLambdaFunctionMemorySize),
 		maxDuration:         maxDuration,
-<<<<<<< HEAD
 		maxBuffers:          maxBuffers,
-		registry:            registry,
-=======
->>>>>>> 42277957
 		jsonAPI:             jsonAPI,
 	}
 }
@@ -135,11 +131,7 @@
 	// thresholds for ejection
 	maxBufferedMemBytes uint64 // max will hold in buffers before ejection
 	maxDuration         time.Duration
-<<<<<<< HEAD
 	maxBuffers          int
-	registry            *logtypes.Registry
-=======
->>>>>>> 42277957
 	jsonAPI             jsoniter.API
 }
 
