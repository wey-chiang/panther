--- conflicted
+++ resolved
@@ -90,11 +90,7 @@
   const utcOffset = dayjs(datetime).utcOffset() / 60;
 
   const suffix = `G[M]T${utcOffset > 0 ? '+' : ''}${utcOffset !== 0 ? utcOffset : ''}`;
-<<<<<<< HEAD
-  const format = verbose ? `dddd, MMMM YYYY, HH:mm (${suffix})` : `YYYY-MM-DD HH:mm ${suffix}`;
-=======
   const format = verbose ? `dddd, DD MMMM YYYY, HH:mm (${suffix})` : `YYYY-MM-DD HH:mm ${suffix}`;
->>>>>>> c089892e
 
   // properly format the date
   return dayjs(datetime).format(format);
@@ -354,8 +350,6 @@
   return url.endsWith('/') ? url : `${url}/`;
 };
 
-<<<<<<< HEAD
-=======
 /**
  * Strips hashes and query params from a URI, returning the pathname
  *
@@ -364,7 +358,6 @@
  */
 export const getPathnameFromURI = (uri: string) => uri.split(/[?#]/)[0];
 
->>>>>>> c089892e
 export const getCurrentYear = () => {
   return dayjs().format('YYYY');
 };
@@ -379,8 +372,6 @@
 
 export const formatNumber = (num: number): string => {
   return new Intl.NumberFormat().format(num);
-<<<<<<< HEAD
-=======
 };
 
 /**
@@ -406,5 +397,4 @@
   a.click();
 
   window.URL.revokeObjectURL(url);
->>>>>>> c089892e
 };